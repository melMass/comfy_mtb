/**
 * File: debug.js
 * Project: comfy_mtb
 * Author: Mel Massadian
 *
 * Copyright (c) 2023 Mel Massadian
 *
 */

// Reference the shared typedefs file
/// <reference path="../types/typedefs.js" />

import { app } from '../../scripts/app.js'

import * as shared from './comfy_shared.js'
import { MtbWidgets } from './mtb_widgets.js'

// TODO: respect inputs order...

function escapeHtml(unsafe) {
  return unsafe
    .replace(/&/g, '&amp;')
    .replace(/</g, '&lt;')
    .replace(/>/g, '&gt;')
    .replace(/"/g, '&quot;')
    .replace(/'/g, '&#039;')
}
app.registerExtension({
  name: 'mtb.Debug',

  /**
   * @param {NodeType} nodeType
   * @param {NodeData} nodeData
   * @param {*} app
   */
  async beforeRegisterNodeDef(nodeType, nodeData, app) {
    if (nodeData.name === 'Debug (mtb)') {
      const onNodeCreated = nodeType.prototype.onNodeCreated
      nodeType.prototype.onNodeCreated = function () {
        this.options = {}
        const r = onNodeCreated
          ? onNodeCreated.apply(this, arguments)
          : undefined
        this.addInput(`anything_1`, '*')
        return r
      }

      const onConnectionsChange = nodeType.prototype.onConnectionsChange
      /**
       * @param {OnConnectionsChangeParams} args
       */
      nodeType.prototype.onConnectionsChange = function (...args) {
        const [_type, index, connected, link_info, ioSlot] = args
        const r = onConnectionsChange
          ? onConnectionsChange.apply(this, args)
          : undefined
        // TODO: remove all widgets on disconnect once computed
        shared.dynamic_connection(this, index, connected, 'anything_', '*', {
          link: link_info,
          ioSlot: ioSlot,
        })

        //- infer type
        if (link_info) {
          // const fromNode = this.graph._nodes.find(
          // (otherNode) => otherNode.id === link_info.origin_id,
          // )
          // const fromNode = app.graph.getNodeById(link_info.origin_id)
          const { from } = shared.nodesFromLink(this, link_info)
          if (!from || this.inputs.length === 0) return
          const type = from.outputs[link_info.origin_slot].type
          this.inputs[index].type = type
          // this.inputs[index].label = type.toLowerCase()
        }
        //- restore dynamic input
        if (!connected) {
          this.inputs[index].type = '*'
          this.inputs[index].label = `anything_${index + 1}`
        }
        return r
      }

      const onExecuted = nodeType.prototype.onExecuted
      nodeType.prototype.onExecuted = function (data) {
        onExecuted?.apply(this, arguments)

        const prefix = 'anything_'

        if (this.widgets) {
          for (let i = 0; i < this.widgets.length; i++) {
            if (this.widgets[i].name !== 'output_to_console') {
              this.widgets[i].onRemoved?.()
            }
          }
          this.widgets.length = 1
        }
        let widgetI = 1
        // console.log(message)
        if (data.text) {
          for (const txt of data.text) {
            const w = this.addCustomWidget(
              MtbWidgets.DEBUG_STRING(`${prefix}_${widgetI}`, escapeHtml(txt)),
            )
            w.parent = this
            widgetI++
          }
        }
        if (data.b64_images) {
          for (const img of data.b64_images) {
            const w = this.addCustomWidget(
              MtbWidgets.DEBUG_IMG(`${prefix}_${widgetI}`, img),
            )
            w.parent = this
            widgetI++
          }
        }

<<<<<<< HEAD
        if (message.geometry) {
          for (const geom of message.geometry) {
            console.log('Adding geom', geom, typeof geom)
            const w = this.addCustomWidget(
              MtbWidgets.DEBUG_GEOM(`${prefix}_${widgetI}`, geom)
            )
            w.parent = this
            widgetI++
          }
        }

        this.setSize(this.computeSize())
=======
        // this.setSize(this.computeSize())
>>>>>>> 8c629bee

        this.onRemoved = function () {
          // When removing this node we need to remove the input from the DOM
          for (let y in this.widgets) {
            if (this.widgets[y].canvas) {
              this.widgets[y].canvas.remove()
            }
            shared.cleanupNode(this)
            this.widgets[y].onRemoved?.()
          }
        }
      }
    }
  },
})<|MERGE_RESOLUTION|>--- conflicted
+++ resolved
@@ -113,9 +113,9 @@
             w.parent = this
             widgetI++
           }
+
         }
 
-<<<<<<< HEAD
         if (message.geometry) {
           for (const geom of message.geometry) {
             console.log('Adding geom', geom, typeof geom)
@@ -127,10 +127,7 @@
           }
         }
 
-        this.setSize(this.computeSize())
-=======
         // this.setSize(this.computeSize())
->>>>>>> 8c629bee
 
         this.onRemoved = function () {
           // When removing this node we need to remove the input from the DOM
