--- conflicted
+++ resolved
@@ -80,11 +80,7 @@
                 module = importlib.import_module(
                     f".nodes.{module_name}", package=__package__
                 )
-<<<<<<< HEAD
                 _nodes = getattr(module, "__nodes__", [])
-=======
-                _nodes = module.__nodes__
->>>>>>> cbb5dd2c
                 nodes.extend(_nodes)
                 log.debug(f"Imported {module_name} nodes")
 
