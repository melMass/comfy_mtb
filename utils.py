--- conflicted
+++ resolved
@@ -4,12 +4,9 @@
 import contextlib
 import functools
 import importlib
-<<<<<<< HEAD
 import io
 import itertools
 import json
-=======
->>>>>>> 8c629bee
 import math
 import operator
 import os
@@ -219,13 +216,8 @@
     from comfy.cli_args import args
 
     ip_checker = IPChecker()
-<<<<<<< HEAD
-    base_url = args.listen
+    base_url: str = args.listen
     if base_url == "0.0.0.0":  # noqa: S104
-=======
-    base_url: str = args.listen
-    if base_url == "0.0.0.0":
->>>>>>> 8c629bee
         log.debug("Server set to 0.0.0.0, we will try to resolve the host IP")
         base_url = ip_checker.get_working_ip(
             f"http://{{}}:{args.port}/history"
@@ -494,13 +486,6 @@
     print("Command executed successfully!")
 
 
-<<<<<<< HEAD
-# todo use the requirements library
-reqs_map = {value: key for key, value in pip_map.items()}
-
-
-=======
->>>>>>> 8c629bee
 def import_install(package_name):
     """Install and import a package if it is not already imported."""
     package_spec = reqs_map.get(package_name, package_name)
@@ -558,8 +543,6 @@
 # - Add the ComfyUI directory and custom nodes path to the sys.path list
 add_path(comfy_dir)
 add_path(comfy_dir / "custom_nodes")
-add_path(comfy_dir / "custom_nodes")
-
 
 # TODO: use the requirements library
 reqs_map = {value: key for key, value in pip_map.items()}
@@ -580,49 +563,6 @@
 
 
 # region TENSOR Utilities
-<<<<<<< HEAD
-
-
-def tensor2b64(tensor: torch.Tensor) -> list[str]:
-    images = tensor2pil(tensor)
-    res: list[str] = []
-    for img in images:
-        frame_bytes = io.BytesIO()
-        img.save(frame_bytes, format="PNG")
-        res.append(
-            "data:image/png;base64,"
-            + base64.b64encode(frame_bytes.getvalue()).decode("utf-8")
-        )
-    return res
-
-
-def tensor2pil(image: torch.Tensor) -> List[Image.Image]:
-    """Convert PyTorch tensor to PIL image."""
-    batch_count = image.size(0) if len(image.shape) > 3 else 1
-    if batch_count > 1:
-        out = []
-        for i in range(batch_count):
-            out.extend(tensor2pil(image[i]))
-        return out
-
-    return [
-        Image.fromarray(
-            np.clip(255.0 * image.cpu().numpy().squeeze(), 0, 255).astype(  # type: ignore
-                np.uint8
-            )
-        )
-    ]
-
-
-def pil2tensor(image: Union[Image.Image, List[Image.Image]]) -> torch.Tensor:
-    """Convert PIL image to PyTorch tensor."""
-    if isinstance(image, list):
-        return torch.cat([pil2tensor(img) for img in image], dim=0)
-
-    return torch.from_numpy(
-        np.array(image).astype(np.float32) / 255.0  # type: ignore
-    ).unsqueeze(0)
-=======
 def to_numpy(image: torch.Tensor) -> npt.NDArray[np.uint8]:
     """Converts a tensor to a ndarray with proper scaling and type conversion."""
     log.debug(f"Converting tensor to numpy array with shape {image.shape}")
@@ -707,17 +647,9 @@
             return to_numpy(t)
         else:
             raise ValueError(f"Invalid tensor shape: {t.shape}")
->>>>>>> 8c629bee
 
     return handle_batch(tensor, single_tensor2np)
 
-<<<<<<< HEAD
-def np2tensor(img_np: Union[np.ndarray, List[np.ndarray]]) -> torch.Tensor:
-    """Convert Numpy array to PyTorch tensor."""
-    if isinstance(img_np, list):
-        return torch.cat([np2tensor(img) for img in img_np], dim=0)
-=======
->>>>>>> 8c629bee
 
 def nextAvailable(path: Path | str) -> Path:
     """
@@ -726,22 +658,6 @@
     Args:
         path (Path): The original path to check
 
-<<<<<<< HEAD
-def tensor2np(tensor: torch.Tensor) -> List[np.ndarray]:
-    """Convert PyTorch tensor to Numpy array."""
-    batch_count = tensor.size(0) if len(tensor.shape) > 3 else 1
-    if batch_count > 1:
-        out = []
-        for i in range(batch_count):
-            out.extend(tensor2np(tensor[i]))
-        return out
-
-    return [
-        np.clip(255.0 * tensor.cpu().numpy().squeeze(), 0, 255).astype(  # type: ignore
-            np.uint8
-        )
-    ]
-=======
     Returns
     -------
         Path: A path that doesn't exist yet
@@ -764,7 +680,6 @@
         if not new_path.exists():
             return new_path
         counter += 1
->>>>>>> 8c629bee
 
 
 def pad(img: np.ndarray, left, right, top, bottom):
@@ -1042,19 +957,11 @@
     if res:
         if isinstance(res, list):
             if len(res) > 1:
-<<<<<<< HEAD
-                log.warning(
-                    f"Found multiple match, \
-                        we will pick the first {res[0]}\n{res}"
-                )
-            res = res[0]
-=======
                 warn_msg = f"Found multiple match, we will pick the last {res[-1]}\n{res}"
                 if warn_msg not in warned_messages:
                     log.info(warn_msg)
                     warned_messages.add(warn_msg)
             res = res[-1]
->>>>>>> 8c629bee
         res = Path(res)
         log.debug(f"Resolved model path from folder_paths: {res}")
     else:
@@ -1366,37 +1273,6 @@
 
 
 # region ANIMATION Utilities
-<<<<<<< HEAD
-# Back easing functions
-def _in_back(t):
-    s = 1.70158
-    return t * t * ((s + 1) * t - s)
-
-
-def _out_back(t):
-    s = 1.70158
-    return ((t - 1) * t * ((s + 1) * t + s)) + 1
-
-
-def _inout_back(t):
-    s = 1.70158 * 1.525
-    if t < 0.5:
-        return (t * t * (t * (s + 1) - s)) * 2
-    return ((t - 2) * t * ((s + 1) * t + s) + 2) * 2
-
-
-# Elastic easing functions
-def _in_elastic(t):
-    if t == 0:
-        return 0
-    if t == 1:
-        return 1
-    p = 0.3
-    s = p / 4
-    return -(
-        math.pow(2, 10 * (t - 1)) * math.sin((t - 1 - s) * (2 * math.pi) / p)
-    )
-=======
 EASINGS = [
     "Linear",
     "Sine In",
@@ -1426,7 +1302,36 @@
 def apply_easing(value, easing_type):
     if easing_type == "Linear":
         return value
->>>>>>> 8c629bee
+
+    # Back easing functions
+    def easeInBack(t):
+        s = 1.70158
+        return t * t * ((s + 1) * t - s)
+
+
+def _out_back(t):
+    s = 1.70158
+    return ((t - 1) * t * ((s + 1) * t + s)) + 1
+
+
+def _inout_back(t):
+    s = 1.70158 * 1.525
+    if t < 0.5:
+        return (t * t * (t * (s + 1) - s)) * 2
+    return ((t - 2) * t * ((s + 1) * t + s) + 2) * 2
+
+
+# Elastic easing functions
+def _in_elastic(t):
+    if t == 0:
+        return 0
+    if t == 1:
+        return 1
+    p = 0.3
+    s = p / 4
+    return -(
+        math.pow(2, 10 * (t - 1)) * math.sin((t - 1 - s) * (2 * math.pi) / p)
+    )
 
 
 def _out_elastic(t):
