--- conflicted
+++ resolved
@@ -1,10 +1,6 @@
 import base64
 import io
 from pathlib import Path
-<<<<<<< HEAD
-from .geo_tools import mesh_to_json
-import open3d as o3d
-=======
 from typing import Optional
 
 import folder_paths
@@ -69,8 +65,14 @@
     return {"text": [str(anything)]}
 
 
+def process_geometry(anything):
+    return {"geometry": [mesh_to_json(anything)]}
+
+
+import open3d as o3d
+
 # endregion
->>>>>>> 21acc87f
+from .geo_tools import mesh_to_json
 
 
 class Debug:
@@ -89,42 +91,7 @@
 
     def do_debug(self, output_to_console, **kwargs):
         output = {
-<<<<<<< HEAD
             "ui": {"b64_images": [], "text": [], "geometry": []},
-            "result": ("A"),
-        }
-        for k, v in kwargs.items():
-            anything = v
-            text = ""
-            if isinstance(anything, torch.Tensor):
-                log.debug(f"Tensor: {anything.shape}")
-
-                # write the images to temp
-
-                image = tensor2pil(anything)
-                b64_imgs = []
-                for im in image:
-                    buffered = io.BytesIO()
-                    im.save(buffered, format="PNG")
-                    b64_imgs.append(
-                        "data:image/png;base64,"
-                        + base64.b64encode(buffered.getvalue()).decode("utf-8")
-                    )
-
-                output["ui"]["b64_images"] += b64_imgs
-                log.debug(f"Input {k} contains {len(b64_imgs)} images")
-            elif isinstance(anything, bool):
-                log.debug(f"Input {k} contains boolean: {anything}")
-                output["ui"]["text"] += ["True" if anything else "False"]
-            elif isinstance(anything, o3d.geometry.Geometry):
-                log.debug(f"Input {k} contains geometry")
-                output["ui"]["geometry"] += [mesh_to_json(anything)]
-            else:
-                text = str(anything)
-                log.debug(f"Input {k} contains text: {text}")
-                output["ui"]["text"] += [text]
-=======
-            "ui": {"b64_images": [], "text": []},
             # "result": ("A"),
         }
 
@@ -133,12 +100,21 @@
             list: process_list,
             dict: process_dict,
             bool: process_bool,
+            o3d.geometry.Geometry: process_geometry,
         }
         if output_to_console:
             print("bouh!")
 
         for anything in kwargs.values():
-            processor = processors.get(type(anything), process_text)
+            processor = processors.get(type(anything))
+            if processor is None:
+                if isinstance(anything, o3d.geometry.Geometry):
+                    processor = process_geometry
+                else:
+                    processor = process_text
+            log.debug(
+                f"Processing: {anything} with processor: {processor.__name__} for type {type(anything)}"
+            )
             processed_data = processor(anything)
 
             for ui_key, ui_value in processed_data.items():
@@ -146,7 +122,6 @@
             # log.debug(
             #     f"Processed input {k}, found {len(processed_data.get('b64_images', []))} images and {len(processed_data.get('text', []))} text items."
             # )
->>>>>>> 21acc87f
 
         return output
 
