from io import BytesIO
from typing import List, Literal, Optional, Tuple, Union

import cv2
import numpy as np
import torch
from PIL import Image

from ..log import log
from ..utils import apply_easing, hex_to_rgb, pil2tensor
from .transform import TransformImage


<<<<<<< HEAD
class BatchMake:
    """Simply duplicates the input frame as a batch."""
=======
def hex_to_rgb(hex_color, bgr=False):
    hex_color = hex_color.lstrip("#")
    if bgr:
        return tuple(int(hex_color[i : i + 2], 16) for i in (4, 2, 0))

    return tuple(int(hex_color[i : i + 2], 16) for i in (0, 2, 4))


class MTB_BatchMake:
    """Simply duplicates the input frame as a batch"""
>>>>>>> ba73fc6a

    @classmethod
    def INPUT_TYPES(cls):
        return {
            "required": {
                "image": ("IMAGE",),
                "count": ("INT", {"default": 1}),
            }
        }

    RETURN_TYPES = ("IMAGE",)
    FUNCTION = "generate_batch"
    CATEGORY = "mtb/batch"

    def generate_batch(self, image: torch.Tensor, count):
        if len(image.shape) == 3:
            image = image.unsqueeze(0)

        return (image.repeat(count, 1, 1, 1),)


<<<<<<< HEAD
class BatchShape:
    """Generates a batch of 2D shapes with optional shading (experimental)."""
=======
class MTB_BatchShape:
    """Generates a batch of 2D shapes with optional shading (experimental)"""
>>>>>>> ba73fc6a

    @classmethod
    def INPUT_TYPES(cls):
        return {
            "required": {
                "count": ("INT", {"default": 1}),
                "shape": (
                    ["Box", "Circle", "Diamond", "Tube"],
                    {"default": "Circle"},
                ),
                "image_width": ("INT", {"default": 512}),
                "image_height": ("INT", {"default": 512}),
                "shape_size": ("INT", {"default": 100}),
                "color": ("COLOR", {"default": "#ffffff"}),
                "bg_color": ("COLOR", {"default": "#000000"}),
                "shade_color": ("COLOR", {"default": "#000000"}),
                "thickness": ("INT", {"default": 5}),
                "shadex": ("FLOAT", {"default": 0.0}),
                "shadey": ("FLOAT", {"default": 0.0}),
            },
        }

    RETURN_TYPES = ("IMAGE",)
    FUNCTION = "generate_shapes"
    CATEGORY = "mtb/batch"

    def generate_shapes(
        self,
        count,
        shape,
        image_width,
        image_height,
        shape_size,
        color,
        bg_color,
        shade_color,
        thickness,
        shadex,
        shadey,
    ):
        log.debug(f"COLOR: {color}")
        log.debug(f"BG_COLOR: {bg_color}")
        log.debug(f"SHADE_COLOR: {shade_color}")

        # Parse color input to BGR tuple for OpenCV
        color = hex_to_rgb(color)
        bg_color = hex_to_rgb(bg_color)
        shade_color = hex_to_rgb(shade_color)
        res = []
        for _x in range(count):
            # Initialize an image canvas
            canvas = np.full(
                (image_height, image_width, 3), bg_color, dtype=np.uint8
            )
            mask = np.zeros((image_height, image_width), dtype=np.uint8)

            # Compute the center point of the shape
            center = (image_width // 2, image_height // 2)

            if shape == "Box":
                half_size = shape_size // 2
                top_left = (center[0] - half_size, center[1] - half_size)
                bottom_right = (center[0] + half_size, center[1] + half_size)
                cv2.rectangle(mask, top_left, bottom_right, 255, -1)
            elif shape == "Circle":
                cv2.circle(mask, center, shape_size // 2, 255, -1)  # type: ignore
            elif shape == "Diamond":
                pts = np.array(
                    [
                        [center[0], center[1] - shape_size // 2],
                        [center[0] + shape_size // 2, center[1]],
                        [center[0], center[1] + shape_size // 2],
                        [center[0] - shape_size // 2, center[1]],
                    ]
                )
                cv2.fillPoly(mask, [pts], 255)  # type: ignore

            elif shape == "Tube":
                cv2.ellipse(
                    mask,
                    center,
                    (shape_size // 2, shape_size // 2),
                    0,
                    0,
                    360,
                    255,
                    thickness,
                )

            # Color the shape
            canvas[mask == 255] = color

            # Apply shading effects to a separate shading canvas
            shading = np.zeros_like(canvas, dtype=np.float32)
            shading[:, :, 0] = shadex * np.linspace(0, 1, image_width)
            shading[:, :, 1] = shadey * np.linspace(
                0, 1, image_height
            ).reshape(-1, 1)
            shading_canvas = cv2.addWeighted(
                canvas.astype(np.float32), 1, shading, 1, 0
            ).astype(np.uint8)

            # Apply shading only to the shape area using the mask
            canvas[mask == 255] = shading_canvas[mask == 255]
            res.append(canvas)

        return (pil2tensor(res),)


<<<<<<< HEAD
class BatchFloatFill:
    """Fills a batch float with a single value."""
=======
class MTB_BatchFloatFill:
    """Fills a batch float with a single value until it reaches the target length"""
>>>>>>> ba73fc6a

    @classmethod
    def INPUT_TYPES(cls):
        return {
            "required": {
                "floats": ("FLOATS",),
                "direction": (["head", "tail"], {"default": "tail"}),
                "value": ("FLOAT", {"default": 0.0}),
                "count": ("INT", {"default": 1}),
            }
        }

    FUNCTION = "fill_floats"
    RETURN_TYPES = ("FLOATS",)
    CATEGORY = "mtb/batch"

    def fill_floats(self, floats, direction, value, count):
        size = len(floats)
        if size > count:
            raise ValueError(
                f"Size ({size}) is less then target count ({count})"
            )

        rem = count - size
        if direction == "tail":
            floats = floats + [value] * rem
        else:
            floats = [value] * rem + floats
        return (floats,)


<<<<<<< HEAD
class BatchFloatAssemble:
    """Assembles mutiple batches of floats into a single stream (batch)."""
=======
class MTB_BatchFloatAssemble:
    """Assembles mutiple batches of floats into a single stream (batch)"""
>>>>>>> ba73fc6a

    @classmethod
    def INPUT_TYPES(cls):
        return {"required": {"reverse": ("BOOLEAN", {"default": False})}}

    FUNCTION = "assemble_floats"
    RETURN_TYPES = ("FLOATS",)
    CATEGORY = "mtb/batch"

    def assemble_floats(self, reverse, **kwargs):
        res = []
        if reverse:
            for x in reversed(kwargs.values()):
                res += x
        else:
            for x in kwargs.values():
                res += x

        return (res,)


<<<<<<< HEAD
class BatchFloat:
    """Generates a batch of float values with interpolation."""
=======
class MTB_BatchFloat:
    """Generates a batch of float values with interpolation"""
>>>>>>> ba73fc6a

    @classmethod
    def INPUT_TYPES(cls):
        return {
            "required": {
                "mode": (
                    ["Single", "Steps"],
                    {"default": "Steps"},
                ),
                "count": ("INT", {"default": 1}),
                "min": ("FLOAT", {"default": 0.0, "step": 0.001}),
                "max": ("FLOAT", {"default": 1.0, "step": 0.001}),
                "easing": (
                    [
                        "Linear",
                        "Sine In",
                        "Sine Out",
                        "Sine In/Out",
                        "Quart In",
                        "Quart Out",
                        "Quart In/Out",
                        "Cubic In",
                        "Cubic Out",
                        "Cubic In/Out",
                        "Circ In",
                        "Circ Out",
                        "Circ In/Out",
                        "Back In",
                        "Back Out",
                        "Back In/Out",
                        "Elastic In",
                        "Elastic Out",
                        "Elastic In/Out",
                        "Bounce In",
                        "Bounce Out",
                        "Bounce In/Out",
                    ],
                    {"default": "Linear"},
                ),
            }
        }

    FUNCTION = "set_floats"
    RETURN_TYPES = ("FLOATS",)
    CATEGORY = "mtb/batch"

    def set_floats(
        self,
        mode: Union[Literal["Steps"], Literal["Single"]] = "Steps",
        count: int = 1,
        min: float = 0.0,  # noqa: A002
        max: float = 1.0,  # noqa: A002
        easing: str = "Linear",
    ):
        keyframes = []
        if mode == "Single":
            keyframes = [min] * count
            return (keyframes,)

        for i in range(count):
            normalized_step = i / (count - 1)
            eased_step = apply_easing(normalized_step, easing)
            eased_value = min + (max - min) * eased_step
            keyframes.append(eased_value)

        return (keyframes,)


<<<<<<< HEAD
class BatchMerge:
    """Merges multiple image batches with different frame counts."""
=======
class MTB_BatchMerge:
    """Merges multiple image batches with different frame counts"""
>>>>>>> ba73fc6a

    @classmethod
    def INPUT_TYPES(cls):
        return {
            "required": {
                "fusion_mode": (
                    ["add", "multiply", "average"],
                    {"default": "average"},
                ),
                "fill": (["head", "tail"], {"default": "tail"}),
            }
        }

    RETURN_TYPES = ("IMAGE",)
    FUNCTION = "merge_batches"
    CATEGORY = "mtb/batch"

    def merge_batches(self, fusion_mode: str, fill: str, **kwargs):
        images = kwargs.values()
        max_frames = max(img.shape[0] for img in images)

        adjusted_images = []
        for img in images:
            frame_count = img.shape[0]
            if frame_count < max_frames:
                fill_frame = img[0] if fill == "head" else img[-1]
                fill_frames = fill_frame.repeat(
                    max_frames - frame_count, 1, 1, 1
                )
                adjusted_batch = (
                    torch.cat((fill_frames, img), dim=0)
                    if fill == "head"
                    else torch.cat((img, fill_frames), dim=0)
                )
            else:
                adjusted_batch = img
            adjusted_images.append(adjusted_batch)

        # Merge the adjusted batches
        merged_image = None
        for img in adjusted_images:
            if merged_image is None:
                merged_image = img
            else:
                if fusion_mode == "add":
                    merged_image += img
                elif fusion_mode == "multiply":
                    merged_image *= img
                elif fusion_mode == "average":
                    merged_image = (merged_image + img) / 2

        return (merged_image,)


<<<<<<< HEAD
class Batch2dTransform:
    """Transform a batch of images using a batch of keyframes."""
=======
class MTB_Batch2dTransform:
    """Transform a batch of images using a batch of keyframes"""
>>>>>>> ba73fc6a

    @classmethod
    def INPUT_TYPES(cls):
        return {
            "required": {
                "image": ("IMAGE",),
                "border_handling": (
                    ["edge", "constant", "reflect", "symmetric"],
                    {"default": "edge"},
                ),
                "constant_color": ("COLOR", {"default": "#000000"}),
            },
            "optional": {
                "x": ("FLOATS",),
                "y": ("FLOATS",),
                "zoom": ("FLOATS",),
                "angle": ("FLOATS",),
                "shear": ("FLOATS",),
            },
        }

    RETURN_TYPES = ("IMAGE",)
    FUNCTION = "transform_batch"
    CATEGORY = "mtb/batch"

    def get_num_elements(
        self, param: None | torch.Tensor | list[torch.Tensor] | list[float]
    ) -> int:
        if isinstance(param, torch.Tensor):
            return torch.numel(param)

        elif isinstance(param, list):
            return len(param)

        return 0

    def transform_batch(
        self,
        image: torch.Tensor,
        border_handling: str,
        constant_color: tuple,
        x: Optional[List[float]] = None,
        y=None,
        zoom=None,
        angle=None,
        shear=None,
    ):
        if all(
            self.get_num_elements(param) <= 0
            for param in [x, y, zoom, angle, shear]
        ):
            raise ValueError(
                "At least one transform parameter must be provided"
            )

        keyframes: dict[str, list[float]] = {
            "x": [],
            "y": [],
            "zoom": [],
            "angle": [],
            "shear": [],
        }

        default_vals = {"x": 0, "y": 0, "zoom": 1.0, "angle": 0, "shear": 0}

        if x and self.get_num_elements(x) > 0:
            keyframes["x"] = x
        if y and self.get_num_elements(y) > 0:
            keyframes["y"] = y
        if zoom and self.get_num_elements(zoom) > 0:
            # some easing types like elastic can pull back... maybe it should abs the value?
            keyframes["zoom"] = [max(x, 0.00001) for x in zoom]
        if angle and self.get_num_elements(angle) > 0:
            keyframes["angle"] = angle
        if shear and self.get_num_elements(shear) > 0:
            keyframes["shear"] = shear

        for name, values in keyframes.items():
            count = len(values)
            if count > 0 and count != image.shape[0]:
                raise ValueError(
                    f"Length of {name} values ({count}) must \
                        match number of images ({image.shape[0]})"
                )
            if count == 0:
                keyframes[name] = [default_vals[name]] * image.shape[0]

        transformer = TransformImage()
        res = [
            transformer.transform(
                image[i].unsqueeze(0),
                keyframes["x"][i],  # type: ignore
                keyframes["y"][i],  # type: ignore
                keyframes["zoom"][i],  # type: ignore
                keyframes["angle"][i],  # type: ignore
                keyframes["shear"][i],  # type: ignore
                border_handling,
                constant_color,
            )[0]
            for i in range(image.shape[0])
        ]
        return (torch.cat(res, dim=0),)


<<<<<<< HEAD
class PlotBatchFloat:
    """Plot floats."""
=======
class MTB_PlotBatchFloat:
    """Plot floats"""
>>>>>>> ba73fc6a

    @classmethod
    def INPUT_TYPES(cls):
        return {
            "required": {
                "width": ("INT", {"default": 768}),
                "height": ("INT", {"default": 768}),
                "point_size": ("INT", {"default": 4}),
                "seed": ("INT", {"default": 1}),
            }
        }

    RETURN_TYPES = ("IMAGE",)
    RETURN_NAMES = ("plot",)
    FUNCTION = "plot"
    CATEGORY = "mtb/batch"

    def plot(self, width, height, point_size, seed, **kwargs):
        import matplotlib

        matplotlib.use("Agg")
        import matplotlib.pyplot as plt

        fig, ax = plt.subplots(figsize=(width / 100, height / 100), dpi=100)
        fig.set_edgecolor("black")
        fig.patch.set_facecolor("#2e2e2e")  # type: ignore
        # Setting background color and grid
        ax.set_facecolor("#2e2e2e")  # Dark gray background
        ax.grid(color="gray", linestyle="-", linewidth=0.5, alpha=0.5)

        # Finding global min and max across all lists for scaling the plot
        global_min = min(min(values) for values in kwargs.values())
        global_max = max(max(values) for values in kwargs.values())

        # Color cycle to ensure each plot has a distinct color
        colormap = plt.cm.get_cmap("viridis", len(kwargs))  # type: ignore
        color_normalization_factor = (
            0.5 if len(kwargs) == 1 else (len(kwargs) - 1)
        )

        # Plotting each list with a unique color
        for i, (label, values) in enumerate(kwargs.items()):
            color_value = i / color_normalization_factor
            ax.plot(values, label=label, color=colormap(color_value))

        ax.set_ylim(global_min, global_max)  # Scaling the y-axis
        ax.legend(
            title="Legend",
            title_fontsize="large",
            fontsize="medium",
            edgecolor="black",
        )

        # Setting labels and title
        ax.set_xlabel("Time", fontsize="large", color="white")
        ax.set_ylabel("Value", fontsize="large", color="white")
        ax.set_title(
            "Plot of Values over Time", fontsize="x-large", color="white"
        )

        # Adjusting tick colors to be visible on dark background
        ax.tick_params(colors="white")

        # Changing color of the axes border
        for _, spine in ax.spines.items():
            spine.set_edgecolor("white")

        # Rendering the plot into a NumPy array
        buf = BytesIO()
        plt.savefig(buf, format="png", bbox_inches="tight")
        buf.seek(0)
        image = Image.open(buf)
        plt.close(fig)  # Closing the figure to free up memory

        return (pil2tensor(image),)

    def draw_point(self, image, point, color, point_size):
        x, y = point
        y = image.shape[0] - 1 - y  # Invert Y-coordinate
        half_size = point_size // 2
        x_start, x_end = (
            max(0, x - half_size),
            min(image.shape[1], x + half_size + 1),
        )
        y_start, y_end = (
            max(0, y - half_size),
            min(image.shape[0], y + half_size + 1),
        )
        image[y_start:y_end, x_start:x_end] = color

    def draw_line(self, image, start, end, color):
        x1, y1 = start
        x2, y2 = end

        # Invert Y-coordinate
        y1 = image.shape[0] - 1 - y1
        y2 = image.shape[0] - 1 - y2

        dx = x2 - x1
        dy = y2 - y1
        is_steep = abs(dy) > abs(dx)
        if is_steep:
            x1, y1 = y1, x1
            x2, y2 = y2, x2
        swapped = False
        if x1 > x2:
            x1, x2 = x2, x1
            y1, y2 = y2, y1
            swapped = True
        dx = x2 - x1
        dy = y2 - y1
        error = int(dx / 2.0)
        y = y1
        ystep = None
        ystep = 1 if y1 < y2 else -1
        for x in range(x1, x2 + 1):
            coord = (y, x) if is_steep else (x, y)
            image[coord] = color
            error -= abs(dy)
            if error < 0:
                y += ystep
                error += dx
        if swapped:
            image[(x1, y1)] = color
            image[(x2, y2)] = color


def _DEFAULT_INTERPOLANT(t):
    return t * t * t * (t * (t * 6 - 15) + 10)


class MTB_BatchShake:
    """Applies a shaking effect to batches of images."""

    @classmethod
    def INPUT_TYPES(cls):
        return {
            "required": {
                "images": ("IMAGE",),
                "position_amount_x": ("FLOAT", {"default": 1.0}),
                "position_amount_y": ("FLOAT", {"default": 1.0}),
                "rotation_amount": ("FLOAT", {"default": 10.0}),
                "frequency": ("FLOAT", {"default": 1.0, "min": 0.005}),
                "frequency_divider": ("FLOAT", {"default": 1.0, "min": 0.005}),
                "octaves": ("INT", {"default": 1, "min": 1}),
                "seed": ("INT", {"default": 0}),
            },
        }

    RETURN_TYPES = ("IMAGE", "FLOATS", "FLOATS", "FLOATS")
    RETURN_NAMES = ("image", "pos_x", "pos_y", "rot")
    FUNCTION = "apply_shake"
    CATEGORY = "mtb/batch"

    # def interpolant(self, t):
    # return t * t * t * (t * (t * 6 - 15) + 10)

    def generate_perlin_noise_2d(
        self, shape, res, tileable=(False, False), interpolant=None
    ):
        """Generate a 2D numpy array of perlin noise.

        Args
        ----

        - shape: The shape of the generated array (tuple of two ints).
                This must be a multple of res.
        - res: The number of periods of noise to generate along each
                axis (tuple of two ints). Note shape must be a multiple of
                res.
        - tileable: If the noise should be tileable along each axis
               (tuple of two bools). Defaults to (False, False).
        - interpolant: The interpolation function, defaults to
                t*t*t*(t*(t*6 - 15) + 10).

        Returns
        -------
        A numpy array of shape shape with the generated noise.


        Raises
        ------
        ValueError: If shape is not a multiple of res.
        """
        interpolant = interpolant or _DEFAULT_INTERPOLANT
        delta = (res[0] / shape[0], res[1] / shape[1])
        d = (shape[0] // res[0], shape[1] // res[1])
        grid = (
            np.mgrid[0 : res[0] : delta[0], 0 : res[1] : delta[1]].transpose(  # type: ignore
                1, 2, 0
            )
            % 1
        )
        # Gradients
        angles = 2 * np.pi * np.random.rand(res[0] + 1, res[1] + 1)
        gradients = np.dstack((np.cos(angles), np.sin(angles)))  # type: ignore
        if tileable[0]:
            gradients[-1, :] = gradients[0, :]
        if tileable[1]:
            gradients[:, -1] = gradients[:, 0]
        gradients = gradients.repeat(d[0], 0).repeat(d[1], 1)
        g00 = gradients[: -d[0], : -d[1]]
        g10 = gradients[d[0] :, : -d[1]]
        g01 = gradients[: -d[0], d[1] :]
        g11 = gradients[d[0] :, d[1] :]
        # Ramps
        n00 = np.sum(np.dstack((grid[:, :, 0], grid[:, :, 1])) * g00, 2)  # type: ignore
        n10 = np.sum(np.dstack((grid[:, :, 0] - 1, grid[:, :, 1])) * g10, 2)  # type: ignore
        n01 = np.sum(np.dstack((grid[:, :, 0], grid[:, :, 1] - 1)) * g01, 2)  # type: ignore
        n11 = np.sum(
            np.dstack((grid[:, :, 0] - 1, grid[:, :, 1] - 1)) * g11,  # type: ignore
            2,
        )
        # Interpolation
        t = interpolant(grid)
        n0 = n00 * (1 - t[:, :, 0]) + t[:, :, 0] * n10
        n1 = n01 * (1 - t[:, :, 0]) + t[:, :, 0] * n11
        return np.sqrt(2) * ((1 - t[:, :, 1]) * n0 + t[:, :, 1] * n1)

    def generate_fractal_noise_2d(
        self,
        shape,
        res,
        octaves=1,
        persistence=0.5,
        lacunarity=2,
        tileable=(True, True),
        interpolant=None,
    ):
        """Generate a 2D numpy array of fractal noise.

        Args
        ----
        - shape: The shape of the generated array (tuple of two ints).
            This must be a multiple of lacunarity**(octaves-1)*res.
        - res: The number of periods of noise to generate along each
            axis (tuple of two ints). Note shape must be a multiple of
            (lacunarity**(octaves-1)*res).
        - octaves: The number of octaves in the noise. Defaults to 1.
        - persistence: The scaling factor between two octaves.
        - lacunarity: The frequency factor between two octaves.
        - tileable: If the noise should be tileable along each axis
            (tuple of two bools). Defaults to (True,True).
        - interpolant: The, interpolation function, defaults to
            t*t*t*(t*(t*6 - 15) + 10).

        Returns
        -------
        A numpy array of fractal noise and of shape shape generated by
        combining several octaves of perlin noise.

        Raises
        ------
        - `ValueError`:
           If shape is not a multiple of (lacunarity**(octaves-1)*res).
        """
        interpolant = interpolant or _DEFAULT_INTERPOLANT

        noise = np.zeros(shape)
        frequency = 1
        amplitude = 1
        for _ in range(octaves):
            noise += amplitude * self.generate_perlin_noise_2d(
                shape,
                (frequency * res[0], frequency * res[1]),
                tileable,
                interpolant,
            )
            frequency *= lacunarity
            amplitude *= persistence
        return noise

    def fbm(self, x, y, octaves):
        # noise_2d = self.generate_fractal_noise_2d(
        # (256, 256),
        # (8, 8),
        # octaves)
        # Now, extract a single noise value based on x and y,
        # wrapping indices if necessary
        x_idx = int(x) % 256
        y_idx = int(y) % 256
        return self.noise_pattern[x_idx, y_idx]

    def apply_shake(
        self,
        images,
        position_amount_x,
        position_amount_y,
        rotation_amount,
        frequency,
        frequency_divider,
        octaves,
        seed,
    ):
        # Rehash
        np.random.seed(seed)
        self.position_offset = np.random.uniform(-1e3, 1e3, 3)
        self.rotation_offset = np.random.uniform(-1e3, 1e3, 3)
        self.noise_pattern = self.generate_perlin_noise_2d(
            (512, 512), (32, 32), (True, True)
        )

        # Assuming frame count is derived from
        # the first dimension of images tensor
        frame_count = images.shape[0]

        frequency = frequency / frequency_divider

        # Generate shaking parameters for each frame
        x_translations = []
        y_translations = []
        rotations = []

        for frame_num in range(frame_count):
            time = frame_num * frequency
            x_idx = (self.position_offset[0] + frame_num) % 256
            y_idx = (self.position_offset[1] + frame_num) % 256

            np_position = np.array(
                [
                    self.fbm(x_idx, time, octaves),
                    self.fbm(y_idx, time, octaves),
                ]
            )

            # np_position = np.array(
            #     [
            #         self.fbm(self.position_offset[0] +
            #               frame_num, time, octaves),
            #         self.fbm(self.position_offset[1] +
            #               frame_num, time, octaves),
            #     ]
            # )
            # np_rotation = self.fbm(self.rotation_offset[2] +
            # frame_num, time, octaves)

            rot_idx = (self.rotation_offset[2] + frame_num) % 256
            np_rotation = self.fbm(rot_idx, time, octaves)

            x_translations.append(np_position[0] * position_amount_x)
            y_translations.append(np_position[1] * position_amount_y)
            rotations.append(np_rotation * rotation_amount)

        # Convert lists to tensors
        # x_translations = torch.tensor(x_translations, dtype=torch.float32)
        # y_translations = torch.tensor(y_translations, dtype=torch.float32)
        # rotations = torch.tensor(rotations, dtype=torch.float32)

        # Create an instance of Batch2dTransform
        transform = MTB_Batch2dTransform()

        log.debug(
            f"Applying shaking with parameters: \n \
                position {position_amount_x}, \
                {position_amount_y}\nrotation {rotation_amount}\n \
                frequency {frequency}\noctaves {octaves}"
        )

        # Apply shaking transformations to images
        shaken_images = transform.transform_batch(
            images,
            # Assuming edge handling as default
            border_handling="edge",
            # Assuming black as default constant color
            constant_color="#000000",  # type: ignore
            x=x_translations,
            y=y_translations,
            angle=rotations,
        )[0]

        return (shaken_images, x_translations, y_translations, rotations)


__nodes__ = [
    MTB_BatchFloat,
    MTB_Batch2dTransform,
    MTB_BatchShape,
    MTB_BatchMake,
    MTB_BatchFloatAssemble,
    MTB_BatchFloatFill,
    MTB_BatchMerge,
    MTB_BatchShake,
    MTB_PlotBatchFloat,
]<|MERGE_RESOLUTION|>--- conflicted
+++ resolved
@@ -11,10 +11,6 @@
 from .transform import TransformImage
 
 
-<<<<<<< HEAD
-class BatchMake:
-    """Simply duplicates the input frame as a batch."""
-=======
 def hex_to_rgb(hex_color, bgr=False):
     hex_color = hex_color.lstrip("#")
     if bgr:
@@ -25,7 +21,6 @@
 
 class MTB_BatchMake:
     """Simply duplicates the input frame as a batch"""
->>>>>>> ba73fc6a
 
     @classmethod
     def INPUT_TYPES(cls):
@@ -47,13 +42,8 @@
         return (image.repeat(count, 1, 1, 1),)
 
 
-<<<<<<< HEAD
-class BatchShape:
-    """Generates a batch of 2D shapes with optional shading (experimental)."""
-=======
 class MTB_BatchShape:
     """Generates a batch of 2D shapes with optional shading (experimental)"""
->>>>>>> ba73fc6a
 
     @classmethod
     def INPUT_TYPES(cls):
@@ -163,13 +153,8 @@
         return (pil2tensor(res),)
 
 
-<<<<<<< HEAD
-class BatchFloatFill:
-    """Fills a batch float with a single value."""
-=======
 class MTB_BatchFloatFill:
     """Fills a batch float with a single value until it reaches the target length"""
->>>>>>> ba73fc6a
 
     @classmethod
     def INPUT_TYPES(cls):
@@ -201,13 +186,8 @@
         return (floats,)
 
 
-<<<<<<< HEAD
-class BatchFloatAssemble:
-    """Assembles mutiple batches of floats into a single stream (batch)."""
-=======
 class MTB_BatchFloatAssemble:
     """Assembles mutiple batches of floats into a single stream (batch)"""
->>>>>>> ba73fc6a
 
     @classmethod
     def INPUT_TYPES(cls):
@@ -229,13 +209,8 @@
         return (res,)
 
 
-<<<<<<< HEAD
-class BatchFloat:
-    """Generates a batch of float values with interpolation."""
-=======
 class MTB_BatchFloat:
     """Generates a batch of float values with interpolation"""
->>>>>>> ba73fc6a
 
     @classmethod
     def INPUT_TYPES(cls):
@@ -304,13 +279,8 @@
         return (keyframes,)
 
 
-<<<<<<< HEAD
-class BatchMerge:
-    """Merges multiple image batches with different frame counts."""
-=======
 class MTB_BatchMerge:
     """Merges multiple image batches with different frame counts"""
->>>>>>> ba73fc6a
 
     @classmethod
     def INPUT_TYPES(cls):
@@ -365,13 +335,8 @@
         return (merged_image,)
 
 
-<<<<<<< HEAD
-class Batch2dTransform:
-    """Transform a batch of images using a batch of keyframes."""
-=======
 class MTB_Batch2dTransform:
     """Transform a batch of images using a batch of keyframes"""
->>>>>>> ba73fc6a
 
     @classmethod
     def INPUT_TYPES(cls):
@@ -476,13 +441,8 @@
         return (torch.cat(res, dim=0),)
 
 
-<<<<<<< HEAD
-class PlotBatchFloat:
-    """Plot floats."""
-=======
 class MTB_PlotBatchFloat:
     """Plot floats"""
->>>>>>> ba73fc6a
 
     @classmethod
     def INPUT_TYPES(cls):
