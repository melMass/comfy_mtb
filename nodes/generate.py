<<<<<<< HEAD
import threading
import qrcode
from ..utils import pil2tensor, create_uv_map_tensor
from ..utils import comfy_dir
from typing import cast

=======
>>>>>>> 8221c499
import qrcode
from PIL import Image

from ..log import log
from ..utils import comfy_dir, font_path, pil2tensor

# class MtbExamples:
#     """MTB Example Images"""

#     def __init__(self):
#         pass

#     @classmethod
#     @lru_cache(maxsize=1)
#     def get_root(cls):
#         return here / "examples" / "samples"

#     @classmethod
#     def INPUT_TYPES(cls):
#         input_dir = cls.get_root()
#         files = [f.name for f in input_dir.iterdir() if f.is_file()]
#         return {
#             "required": {"image": (sorted(files),)},
#         }

#     RETURN_TYPES = ("IMAGE", "MASK")
#     FUNCTION = "do_mtb_examples"
#     CATEGORY = "fun"

#     def do_mtb_examples(self, image, index):
#         image_path = (self.get_root() / image).as_posix()

#         i = Image.open(image_path)
#         i = ImageOps.exif_transpose(i)
#         image = i.convert("RGB")
#         image = np.array(image).astype(np.float32) / 255.0
#         image = torch.from_numpy(image)[None,]
#         if "A" in i.getbands():
#             mask = np.array(i.getchannel("A")).astype(np.float32) / 255.0
#             mask = 1.0 - torch.from_numpy(mask)
#         else:
#             mask = torch.zeros((64, 64), dtype=torch.float32, device="cpu")
#         return (image, mask)

#     @classmethod
#     def IS_CHANGED(cls, image):
#         image_path = (cls.get_root() / image).as_posix()

#         m = hashlib.sha256()
#         with open(image_path, "rb") as f:
#             m.update(f.read())
#         return m.digest().hex()


class UnsplashImage:
    """Unsplash Image given a keyword and a size"""

    @classmethod
    def INPUT_TYPES(cls):
        return {
            "required": {
                "width": (
                    "INT",
                    {"default": 512, "max": 8096, "min": 0, "step": 1},
                ),
                "height": (
                    "INT",
                    {"default": 512, "max": 8096, "min": 0, "step": 1},
                ),
                "random_seed": (
                    "INT",
                    {"default": 0, "max": 1e5, "min": 0, "step": 1},
                ),
            },
            "optional": {
                "keyword": ("STRING", {"default": "nature"}),
            },
        }

    RETURN_TYPES = ("IMAGE",)
    FUNCTION = "do_unsplash_image"
    CATEGORY = "mtb/generate"

    def do_unsplash_image(self, width, height, random_seed, keyword=None):
        import io

        import requests

        base_url = "https://source.unsplash.com/random/"

        if width and height:
            base_url += f"/{width}x{height}"

        if keyword:
            keyword = keyword.replace(" ", "%20")
            base_url += f"?{keyword}&{random_seed}"
        else:
            base_url += f"?&{random_seed}"
        try:
            log.debug(f"Getting unsplash image from {base_url}")
            response = requests.get(base_url)
            response.raise_for_status()

            image = Image.open(io.BytesIO(response.content))
            return (
                pil2tensor(
                    image,
                ),
            )

        except requests.exceptions.RequestException as e:
            print("Error retrieving image:", e)
            return (None,)


class QrCode:
    """Basic QR Code generator"""

    @classmethod
    def INPUT_TYPES(cls):
        return {
            "required": {
                "url": ("STRING", {"default": "https://www.github.com"}),
                "width": (
                    "INT",
                    {"default": 256, "max": 8096, "min": 0, "step": 1},
                ),
                "height": (
                    "INT",
                    {"default": 256, "max": 8096, "min": 0, "step": 1},
                ),
                "error_correct": (("L", "M", "Q", "H"), {"default": "L"}),
                "box_size": (
                    "INT",
                    {"default": 10, "max": 8096, "min": 0, "step": 1},
                ),
                "border": (
                    "INT",
                    {"default": 4, "max": 8096, "min": 0, "step": 1},
                ),
                "invert": (("BOOLEAN",), {"default": False}),
            }
        }

    RETURN_TYPES = ("IMAGE",)
    FUNCTION = "do_qr"
    CATEGORY = "mtb/generate"

    def do_qr(
        self, url, width, height, error_correct, box_size, border, invert
    ):
        log.warning(
            "This node will soon be deprecated, there are much better alternatives like https://github.com/coreyryanhanson/comfy-qr"
        )
        if error_correct == "L" or error_correct not in ["M", "Q", "H"]:
            error_correct = qrcode.constants.ERROR_CORRECT_L
        elif error_correct == "M":
            error_correct = qrcode.constants.ERROR_CORRECT_M
        elif error_correct == "Q":
            error_correct = qrcode.constants.ERROR_CORRECT_Q
        else:
            error_correct = qrcode.constants.ERROR_CORRECT_H

        qr = qrcode.QRCode(
            version=1,
            error_correction=error_correct,
            box_size=box_size,
            border=border,
        )
        qr.add_data(url)
        qr.make(fit=True)

        back_color = (255, 255, 255) if invert else (0, 0, 0)
        fill_color = (0, 0, 0) if invert else (255, 255, 255)

        code = img = qr.make_image(
            back_color=back_color, fill_color=fill_color
        )

        # that we now resize without filtering
        code = code.resize((width, height), Image.NEAREST)

        return (pil2tensor(code),)


def bbox_dim(bbox):
    left, upper, right, lower = bbox
    width = right - left
    height = lower - upper
    return width, height


# TODO: Auto install the base font to ComfyUI/fonts


class TextToImage:
    """Utils to convert text to image using a font.

    The tool looks for any .ttf file in the Comfy folder hierarchy.
    """

    fonts = {}

    def __init__(self):
        # - This is executed when the graph is executed,
        # - we could conditionaly reload fonts there
        pass

    @classmethod
    def CACHE_FONTS(cls):
        font_extensions = ["*.ttf", "*.otf", "*.woff", "*.woff2", "*.eot"]
        fonts = [font_path]

        for extension in font_extensions:
            try:
                if comfy_dir.exists():
                    fonts.extend(comfy_dir.glob(f"fonts/**/{extension}"))
                else:
                    log.warn(f"Directory {comfy_dir} does not exist.")
            except Exception as e:
                log.error(f"Error during font caching: {e}")

        for font in fonts:
            log.debug(f"Adding font {font}")
            TextToImage.fonts[font.stem] = font.as_posix()

    @classmethod
    def INPUT_TYPES(cls):
        if not cls.fonts:
            cls.CACHE_FONTS()
        else:
            log.debug(f"Using cached fonts (count: {len(cls.fonts)})")
        return {
            "required": {
                "text": (
                    "STRING",
                    {"default": "Hello world!"},
                ),
                "font": ((sorted(cls.fonts.keys())),),
                "wrap": ("BOOLEAN", {"default": True}),
                "trim": ("BOOLEAN", {"default": True}),
                "line_height": (
                    "FLOAT",
                    {"default": 1.0, "min": 0, "step": 0.1},
                ),
                "font_size": (
                    "INT",
                    {"default": 32, "min": 1, "max": 2500, "step": 1},
                ),
                "width": (
                    "INT",
                    {"default": 512, "min": 1, "max": 8096, "step": 1},
                ),
                "height": (
                    "INT",
                    {"default": 512, "min": 1, "max": 8096, "step": 1},
                ),
                "color": (
                    "COLOR",
                    {"default": "#000000"},
                ),
                "background": (
                    "COLOR",
                    {"default": "#FFFFFF"},
                ),
                "h_align": (("left", "center", "right"), {"default": "left"}),
                "v_align": (("top", "center", "bottom"), {"default": "top"}),
                "h_offset": (
                    "INT",
                    {"default": 0, "min": 0, "max": 8096, "step": 1},
                ),
                "v_offset": (
                    "INT",
                    {"default": 0, "min": 0, "max": 8096, "step": 1},
                ),
                "h_coverage": (
                    "INT",
                    {"default": 100, "min": 1, "max": 100, "step": 1},
                ),
            }
        }

    RETURN_TYPES = ("IMAGE",)
    RETURN_NAMES = ("image",)
    FUNCTION = "text_to_image"
    CATEGORY = "mtb/generate"

    def text_to_image(
        self,
        text: str,
        font,
        wrap,
        trim,
        line_height,
        font_size,
        width,
        height,
        color,
        background,
        h_align="left",
        v_align="top",
        h_offset=0,
        v_offset=0,
        h_coverage=100,
    ):
        import textwrap

        from PIL import Image, ImageDraw, ImageFont

        font_path = self.fonts[font]

        text = (
            text.encode("ascii", "ignore").decode().strip() if trim else text
        )
        # Handle word wrapping
        if wrap:
            wrap_width = (((width / 100) * h_coverage) / font_size) * 2
            lines = textwrap.wrap(text, width=wrap_width)
        else:
            lines = [text]
        font = ImageFont.truetype(font_path, size=font_size)
        log.debug(f"Lines: {lines}")
        img = Image.new("RGBA", (width, height), background)
        draw = ImageDraw.Draw(img)

        line_height_px = line_height * font_size

        # Vertical alignment
        if v_align == "top":
            y_text = v_offset
        elif v_align == "center":
            y_text = ((height - (line_height_px * len(lines))) // 2) + v_offset
        else:  # bottom
            y_text = (height - (line_height_px * len(lines))) - v_offset

        # Draw each line of text
        for line in lines:
            line_width = font.getlength(line)
            # Horizontal alignment
            if h_align == "left":
                x_text = h_offset
            elif h_align == "center":
                x_text = ((width - line_width) // 2) + h_offset
            else:  # right
                x_text = (width - line_width) - h_offset

            draw.text((x_text, y_text), line, fill=color, font=font)
            y_text += line_height_px

        return (pil2tensor(img),)


class UvMap:
    """Generates a UV Map tensor given a widht and height"""

    @classmethod
    def INPUT_TYPES(cls):
        return {
            "required": {
                "width": ("INT", {"default": 512, "min": 1, "max": 8096, "step": 1}),
                "height": ("INT", {"default": 512, "min": 1, "max": 8096, "step": 1}),
            }
        }

    RETURN_TYPES = ("UV_MAP",)
    RETURN_NAMES = ("uv_map",)
    FUNCTION = "create_uv_map"
    CATEGORY = "mtb/generate"

    def create_uv_map(self, width, height):
        return (create_uv_map_tensor(width, height),)


__nodes__ = [
    QrCode,
    UnsplashImage,
    TextToImage,
    UvMap,
    #  MtbExamples,
]<|MERGE_RESOLUTION|>--- conflicted
+++ resolved
@@ -1,12 +1,6 @@
-<<<<<<< HEAD
 import threading
-import qrcode
-from ..utils import pil2tensor, create_uv_map_tensor
-from ..utils import comfy_dir
 from typing import cast
 
-=======
->>>>>>> 8221c499
 import qrcode
 from PIL import Image
 
@@ -366,8 +360,14 @@
     def INPUT_TYPES(cls):
         return {
             "required": {
-                "width": ("INT", {"default": 512, "min": 1, "max": 8096, "step": 1}),
-                "height": ("INT", {"default": 512, "min": 1, "max": 8096, "step": 1}),
+                "width": (
+                    "INT",
+                    {"default": 512, "min": 1, "max": 8096, "step": 1},
+                ),
+                "height": (
+                    "INT",
+                    {"default": 512, "min": 1, "max": 8096, "step": 1},
+                ),
             }
         }
 
