--- conflicted
+++ resolved
@@ -1,10 +1,7 @@
-<<<<<<< HEAD
+import threading
 import qrcode
 from ..utils import pil2tensor, create_uv_map_tensor
 from ..utils import comfy_dir
-=======
-import threading
->>>>>>> 6c5e5d36
 from typing import cast
 
 import qrcode
@@ -371,9 +368,6 @@
     QrCode,
     UnsplashImage,
     TextToImage,
-<<<<<<< HEAD
-    UvMap
-=======
->>>>>>> 6c5e5d36
+    UvMap,
     #  MtbExamples,
 ]