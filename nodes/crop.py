import numpy as np
import torch
from PIL import Image, ImageChops, ImageDraw, ImageFilter

from ..log import log
from ..utils import np2tensor, pil2tensor, tensor2np, tensor2pil


class Bbox:
    """The bounding box (BBOX) custom type used by other nodes"""

    @classmethod
    def INPUT_TYPES(cls):
        return {
            "required": {
                # "bbox": ("BBOX",),
                "x": ("INT", {"default": 0, "max": 10000000, "min": 0, "step": 1}),
                "y": ("INT", {"default": 0, "max": 10000000, "min": 0, "step": 1}),
                "width": (
                    "INT",
                    {"default": 256, "max": 10000000, "min": 0, "step": 1},
                ),
                "height": (
                    "INT",
                    {"default": 256, "max": 10000000, "min": 0, "step": 1},
                ),
            }
        }

    RETURN_TYPES = ("BBOX",)
    FUNCTION = "do_crop"
    CATEGORY = "mtb/crop"

    def do_crop(self, x, y, width, height):  # bbox
        return ((x, y, width, height),)
        # return bbox


class BboxFromMask:
    """From a mask extract the bounding box"""

    @classmethod
    def INPUT_TYPES(cls):
        return {
            "required": {
                "mask": ("MASK",),
                "invert": ("BOOLEAN", {"default": False}),
            },
            "optional": {
                "image": ("IMAGE",),
            },
        }

    RETURN_TYPES = (
        "BBOX",
        "IMAGE",
    )
    RETURN_NAMES = (
        "bbox",
        "image (optional)",
    )
    FUNCTION = "extract_bounding_box"
    CATEGORY = "mtb/crop"

    def extract_bounding_box(self, mask: torch.Tensor, invert: bool, image=None):
        # if image != None:
        #     if mask.size(0) != image.size(0):
        #         if mask.size(0) != 1:
        #             log.error(
        #                 f"Batch count mismatch for mask and image, it can either be 1 mask for X images, or X masks for X images (mask: {mask.shape} | image: {image.shape})"
        #             )

        #             raise Exception(
        #                 f"Batch count mismatch for mask and image, it can either be 1 mask for X images, or X masks for X images (mask: {mask.shape} | image: {image.shape})"
        #             )

        # we invert it
<<<<<<< HEAD
        _mask = tensor2pil(1.0 - mask)[0]
=======
        _mask = tensor2pil(1.0 - mask)[0] if invert else tensor2pil(mask)[0]
>>>>>>> 53cb5038
        alpha_channel = np.array(_mask)

        rows = np.any(alpha_channel, axis=0)
        cols = np.any(alpha_channel, axis=1)
        min_x, max_x = np.where(rows)[0][[0, -1]]
        min_y, max_y = np.where(cols)[0][[0, -1]]

        log.debug([min_x, max_x, min_y, max_y])

        # Create a bounding box tuple
        bounding_box = (min_x, min_y, max_x - min_x, max_y - min_y)
        return (
            bounding_box,
            image,
        )


class Crop:
    """Crops an image and an optional mask to a given bounding box

    The bounding box can be given as a tuple of (x, y, width, height) or as a BBOX type
    The BBOX input takes precedence over the tuple input
    """

    @classmethod
    def INPUT_TYPES(cls):
        return {
            "required": {
                "image": ("IMAGE",),
            },
            "optional": {
                "mask": ("MASK",),
                "x": ("INT", {"default": 0, "max": 10000000, "min": 0, "step": 1}),
                "y": ("INT", {"default": 0, "max": 10000000, "min": 0, "step": 1}),
                "width": (
                    "INT",
                    {"default": 256, "max": 10000000, "min": 0, "step": 1},
                ),
                "height": (
                    "INT",
                    {"default": 256, "max": 10000000, "min": 0, "step": 1},
                ),
                "bbox": ("BBOX",),
            },
        }

    RETURN_TYPES = ("IMAGE", "MASK", "BBOX")
    FUNCTION = "do_crop"

    CATEGORY = "mtb/crop"

    def do_crop(
        self, image: torch.Tensor, mask=None, x=0, y=0, width=256, height=256, bbox=None
    ):
        image = image.numpy()
        if bbox != None:
            x, y, width, height = bbox

        if mask != None:
            mask = mask.numpy()
            cropped_mask = mask[y : y + height, x : x + width]

        cropped_image = image[:, y : y + height, x : x + width, :]
        crop_data = (x, y, width, height)

        return (
            torch.from_numpy(cropped_image),
            torch.from_numpy(cropped_mask) if mask is not None else None,
            crop_data,
        )


# def calculate_intersection(rect1, rect2):
#     x_left = max(rect1[0], rect2[0])
#     y_top = max(rect1[1], rect2[1])
#     x_right = min(rect1[2], rect2[2])
#     y_bottom = min(rect1[3], rect2[3])

#     return (x_left, y_top, x_right, y_bottom)


def bbox_check(bbox, target_size=None):
    if not target_size:
        return bbox

    new_bbox = (
        bbox[0],
        bbox[1],
        min(target_size[0] - bbox[0], bbox[2]),
        min(target_size[1] - bbox[1], bbox[3]),
    )
    if new_bbox != bbox:
        log.warn(f"BBox too big, constrained to {new_bbox}")

    return new_bbox


def bbox_to_region(bbox, target_size=None):
    bbox = bbox_check(bbox, target_size)

    # to region
    return (bbox[0], bbox[1], bbox[0] + bbox[2], bbox[1] + bbox[3])


class Uncrop:
    """Uncrops an image to a given bounding box

    The bounding box can be given as a tuple of (x, y, width, height) or as a BBOX type
    The BBOX input takes precedence over the tuple input"""

    @classmethod
    def INPUT_TYPES(cls):
        return {
            "required": {
                "image": ("IMAGE",),
                "crop_image": ("IMAGE",),
                "bbox": ("BBOX",),
                "border_blending": (
                    "FLOAT",
                    {"default": 0.25, "min": 0.0, "max": 1.0, "step": 0.01},
                ),
            }
        }

    RETURN_TYPES = ("IMAGE",)
    FUNCTION = "do_crop"

    CATEGORY = "mtb/crop"

    def do_crop(self, image, crop_image, bbox, border_blending):
        def inset_border(image, border_width=20, border_color=(0)):
            width, height = image.size
            bordered_image = Image.new(image.mode, (width, height), border_color)
            bordered_image.paste(image, (0, 0))
            draw = ImageDraw.Draw(bordered_image)
            draw.rectangle(
                (0, 0, width - 1, height - 1), outline=border_color, width=border_width
            )
            return bordered_image

        single = image.size(0) == 1
        if image.size(0) != crop_image.size(0):
            if not single:
                raise ValueError(
                    "The Image batch count is greater than 1, but doesn't match the crop_image batch count. If using batches they should either match or only crop_image must be greater than 1"
                )

        images = tensor2pil(image)
        crop_imgs = tensor2pil(crop_image)
        out_images = []
        for i, crop in enumerate(crop_imgs):
            if single:
                img = images[0]
            else:
                img = images[i]

            # uncrop the image based on the bounding box
            bb_x, bb_y, bb_width, bb_height = bbox

            paste_region = bbox_to_region((bb_x, bb_y, bb_width, bb_height), img.size)
            # log.debug(f"Paste region: {paste_region}")
            # new_region = adjust_paste_region(img.size, paste_region)
            # log.debug(f"Adjusted paste region: {new_region}")
            # # Check if the adjusted paste region is different from the original

            crop_img = crop.convert("RGB")

            log.debug(f"Crop image size: {crop_img.size}")
            log.debug(f"Image size: {img.size}")

            if border_blending > 1.0:
                border_blending = 1.0
            elif border_blending < 0.0:
                border_blending = 0.0

            blend_ratio = (max(crop_img.size) / 2) * float(border_blending)

            blend = img.convert("RGBA")
            mask = Image.new("L", img.size, 0)

            mask_block = Image.new("L", (bb_width, bb_height), 255)
            mask_block = inset_border(mask_block, int(blend_ratio / 2), (0))

            mask.paste(mask_block, paste_region)
            log.debug(f"Blend size: {blend.size} | kind {blend.mode}")
            log.debug(f"Crop image size: {crop_img.size} | kind {crop_img.mode}")
            log.debug(f"BBox: {paste_region}")
            blend.paste(crop_img, paste_region)

            mask = mask.filter(ImageFilter.BoxBlur(radius=blend_ratio / 4))
            mask = mask.filter(ImageFilter.GaussianBlur(radius=blend_ratio / 4))

            blend.putalpha(mask)
            img = Image.alpha_composite(img.convert("RGBA"), blend)
            out_images.append(img.convert("RGB"))

        return (pil2tensor(out_images),)


__nodes__ = [BboxFromMask, Bbox, Crop, Uncrop]<|MERGE_RESOLUTION|>--- conflicted
+++ resolved
@@ -75,11 +75,7 @@
         #             )
 
         # we invert it
-<<<<<<< HEAD
-        _mask = tensor2pil(1.0 - mask)[0]
-=======
         _mask = tensor2pil(1.0 - mask)[0] if invert else tensor2pil(mask)[0]
->>>>>>> 53cb5038
         alpha_channel = np.array(_mask)
 
         rows = np.any(alpha_channel, axis=0)
