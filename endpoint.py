import csv
import secrets
import sys
from pathlib import Path
from typing import Any, Literal

from aiohttp import web

from .log import mklog
from .utils import (
<<<<<<< HEAD
    backup_file,
    here,
    import_install,
=======
    SortMode,
    backup_file,
    build_glob_patterns,
    glob_multiple,
    import_install,
    input_dir,
    output_dir,
>>>>>>> 8c629bee
    reqs_map,
    run_command,
    styles_dir,
)

endlog = mklog("mtb endpoint")

# - ACTIONS
<<<<<<< HEAD
import asyncio
import platform
import sys
from pathlib import Path

import websockets.server

=======
>>>>>>> 8c629bee
import_install("requirements")
import io

import numpy as np
from PIL import Image


def generate_random_frame():
    # Generate a random image frame
    width, height = 640, 480
    image = np.random.randint(0, 256, (height, width, 3), dtype=np.uint8)
    pil_image = Image.fromarray(image)
    byte_buffer = io.BytesIO()
    pil_image.save(byte_buffer, format="JPEG")
    frame_data = byte_buffer.getvalue()
    return frame_data


class VideoStreamingManager:
    def __init__(self):
        self.video_servers = {}
        self.next_port = (
            8767  # Start with a default port and increment for each server
        )

    async def start_video_streaming_server(self, video_id):
        if video_id not in self.video_servers:
            # Create and start a new video streaming server for the specified video
            video_server = await self.create_video_streaming_server(video_id)
            self.video_servers[video_id] = video_server

            return video_server

    async def video_stream(self, websocket, path):
        # Implement the logic to continuously capture and send video frames here
        while True:
            # frame_data = capture_and_encode_frame()  # Implement this function
            frame_data = generate_random_frame()
            await websocket.send(frame_data)
            await asyncio.sleep(0.033)  # Adjust the frame rate as needed

    async def create_video_streaming_server(self, video_id):
        # Create and start a new WebSocket server for the specified video
        port = self.next_port
        self.next_port += 1  # Increment port number for the next server

        server = await websockets.server.serve(
            self.video_stream, "localhost", port
        )

        return server

    async def stop_video_streaming_server(self, video_id):
        if video_id in self.video_servers:
            # Terminate and remove the video streaming server for the specified video
            video_server = self.video_servers[video_id]
            video_server.close()
            await video_server.wait_closed()
            del self.video_servers[video_id]


async def start_video_streaming_server():
    async def video_stream(websocket, path):
        # Continuously capture and send video frames here
        while True:
            frame_data = capture_and_encode_frame()  # Implement this function
            await websocket.send(frame_data)
            await asyncio.sleep(0.033)  # Adjust the frame rate as needed

    start_server = websockets.server.serve(
        video_stream, "localhost", 8766
    )  # Use a different port (e.g., 8766)

    return await start_server


def ACTIONS_installDependency(dependency_names=None):
    if dependency_names is None:
        # return web.Response(text="No dependency name provided", status=400)
        return {"error": "No dependency name provided"}

    endlog.debug(f"Received Install Dependency request for {dependency_names}")
    # reqs = []
    resolved_names = [reqs_map.get(name, name) for name in dependency_names]
    try:
        run_command(
            [Path(sys.executable), "-m", "pip", "install"] + resolved_names
        )
        return {"success": True}

    except Exception as e:
        return {"error": f"Failed to install dependencies: {e}"}

    # if platform.system() == "Windows":
    #     reqs = list(requirements.parse((here / "reqs_windows.txt").read_text()))
    # else:
    #     reqs = list(requirements.parse((here / "reqs.txt").read_text()))
    # print([x.specs for x in reqs])
    # print(
    #     "\n".join([f"{x.line} {''.join(x.specs[0] if x.specs else '')}" for x in reqs])
    # )
    # for dependency_name in dependency_names:
    #     for req in reqs:
    #         if req.name == dependency_name:
    #             endlog.debug(f"Dependency {dependency_name} installed")
    #             break


def ACTIONS_getUserImages(
    mode: Literal["input", "output"],
    count=200,
    offset=0,
    sort: str | None = None,
    include_subfolders: bool = False,
):
    # enabled = "MTB_EXPOSE" in os.environ
    # if not enabled:
    #     return {"error": "Session not authorized to getInputs"}

    imgs = {}
    entry_dir = input_dir if mode == "input" else output_dir
    supported = ["png", "jpg", "jpeg", "webp", "gif"]

    entries = {}
    patterns = build_glob_patterns(supported, recursive=include_subfolders)
    entries = glob_multiple(entry_dir, patterns)

    sort_mode = SortMode.from_str(sort)

    if sort_mode:
        sort_key = {
            SortMode.MODIFIED: lambda x: x.stat().st_mtime,
            SortMode.MODIFIED_REVERSE: lambda x: x.stat().st_mtime,
            SortMode.NAME: lambda x: x.name,
            SortMode.NAME_REVERSE: lambda x: x.name,
        }.get(sort_mode)
        if sort_key:
            reverse = sort_mode in (SortMode.MODIFIED, SortMode.NAME_REVERSE)
            entries = sorted(entries, key=sort_key, reverse=reverse)

    imgs = {
        img.name: (
            f"/mtb/view?filename={img.name}&width=512&type={mode}&subfolder="
            f"{img.parent.relative_to(entry_dir) if include_subfolders else ''}"
            f"&preview=&rand={secrets.randbelow(424242)}"
        )
        for i, img in enumerate(entries)
        if offset <= i < offset + count
    }
    return imgs


def ACTIONS_getStyles(style_name=None):
    from .nodes.conditions import MTB_StylesLoader

    styles = MTB_StylesLoader.options
    match_list = ["name"]
    if styles:
        filtered_styles = {
            key: value
            for key, value in styles.items()
            if not key.startswith("__") and key not in match_list
        }
        if style_name:
            return filtered_styles.get(
                style_name, {"error": "Style not found"}
            )
        return filtered_styles
    return {"error": "No styles found"}


def ACTIONS_saveStyle(data):
    # endlog.debug(f"Received Save Styles for {data.keys()}")
    # endlog.debug(data)

    styles = [f.name for f in styles_dir.iterdir() if f.suffix == ".csv"]
    target = None
    rows = []
    for fp, content in data.items():
        if fp in styles:
            endlog.debug(f"Overwriting {fp}")
            target = styles_dir / fp
            rows = content
            break

    if not target:
        endlog.warning(
            f"Could not determine the target file for {data.keys()}"
        )
        return {"error": "Could not determine the target file for the style"}

    backup_file(target)

    with target.open("w", newline="", encoding="utf-8") as file:
        csv_writer = csv.writer(file, quoting=csv.QUOTE_ALL)
        for row in rows:
            csv_writer.writerow(row)


async def do_action(request: web.Request) -> web.Response:
    endlog.debug("Init action request")
    request_data = await request.json()
    name = request_data.get("name")
    args = request_data.get("args")

    endlog.debug(f"Received action request: {name} {args}")

    method_name = f"ACTIONS_{name}"
    method = globals().get(method_name)

    if callable(method):
        result = None
        if args:
            result = method(*args) if isinstance(args, list) else method(args)
        else:
            result = method()

        endlog.debug(f"Action result: {result}")
        return web.json_response({"result": result})

    available_methods = [
        attr[len("ACTIONS_") :]
        for attr in globals()
        if attr.startswith("ACTIONS_")
    ]

    return web.json_response(
        {
            "error": "Invalid method name.",
            "available_methods": available_methods,
        }
    )


# - HTML UTILS


def dependencies_button(name: str, dependencies: list[str]) -> str:
    deps = ",".join([f"'{x}'" for x in dependencies])
    return f"""
        <button
            class="dependency-button"
            onclick="window.mtb_action('installDependency',[{deps}])"
        >Install {name} deps</button>
        """


def csv_editor():
    inputs = [f for f in styles_dir.iterdir() if f.suffix == ".csv"]
    # rows = {f.stem: list(csv.reader(f.read_text("utf8"))) for f in styles}

    style_files = {}
    for file in inputs:
        with open(file, encoding="utf8") as f:
            parsed = csv.reader(f)
            style_files[file.name] = []
            for row in parsed:
                endlog.debug(f"Adding style {row[0]}")
                style_files[file.name].append((row[0], row[1], row[2]))

    html_out = """
            <div id="style-editor">
             <h1>Style Editor</h1>

            """
    for current, styles in style_files.items():
        current_out = f"<h3>{current}</h3>"
        table_rows = []
        for index, style in enumerate(styles):
            table_rows += (
                (["<tr>"] + [f"<th>{cell}</th>" for cell in style] + ["</tr>"])
                if index == 0
                else (
                    ["<tr>"]
                    + [
                        f"<td><input type='text' value='{cell}'></td>"
                        if i == 0
                        else f"<td><textarea name='Text1' cols='40' rows='5'>{cell}</textarea></td>"
                        for i, cell in enumerate(style)
                    ]
                    + ["</tr>"]
                )
            )
        current_out += (
            f"<table data-id='{current}' data-filename='{current}'>"
            + "".join(table_rows)
            + "</table>"
        )
        current_out += f"<button data-id='{current}' onclick='saveTableData(this.getAttribute(\"data-id\"))'>Save {current}</button>"

        html_out += add_foldable_region(current, current_out)

    html_out += "</div>"
    html_out += """<script src='/mtb-assets/js/saveTableData.js'></script>"""

    return html_out


def render_tab_view(**kwargs):
    tab_headers = []
    tab_contents = []

    for idx, (tab_name, content) in enumerate(kwargs.items()):
        active_class = "active" if idx == 0 else ""
        tab_headers.append(
            f"<button class='tablinks {active_class}' onclick=\"openTab(event, '{tab_name}')\">{tab_name}</button>"
        )
        tab_contents.append(
            f"<div id='{tab_name}' class='tabcontent {active_class}'>{content}</div>"
        )

    headers_str = "\n".join(tab_headers)
    contents_str = "\n".join(tab_contents)

    return f"""
<div class='tab-container'>
    <div class='tab'>
        {headers_str}
    </div>
    {contents_str}
    </div>
    <script src='/mtb-assets/js/tabSwitch.js'></script>
    """


def add_foldable_region(title: str, content: str):
    symbol_id = f"{title}-symbol"
    return f"""
    <div class='foldable'>
        <div
            class='foldable-title'
            onclick="toggleFoldable('{title}', '{symbol_id}')"
        >
            <span id='{symbol_id}' class='foldable-symbol'>&#9655;</span>
            {title}
        </div>
        <div id='{title}' class='foldable-content'>
            {content}
        </div>
    </div>
    <script src='/mtb-assets/js/foldable.js'></script>
    """


def add_split_pane(
    left_content: str, right_content: str, *, vertical: bool = True
):
    orientation = "vertical" if vertical else "horizontal"
    return f"""
    <div class="split-pane {orientation}">
        <div id="leftPane">
            {left_content}
        </div>
        <div id="resizer"></div>
        <div id="rightPane">
            {right_content}
        </div>
    </div>
    <script>
        initSplitPane({str(vertical).lower()});
    </script>
    <script src='/mtb-assets/js/splitPane.js'></script>
    """


<<<<<<< HEAD
def add_dropdown(title, options):
=======
def add_dropdown(title: str, options: list[str]):
>>>>>>> 8c629bee
    option_str = "\n".join(
        [f"<option value='{opt}'>{opt}</option>" for opt in options]
    )
    return f"""
    <select>
        <option disabled selected>{title}</option>
        {option_str}
    </select>
    """


def render_table(table_dict: dict[str, Any], sort=True, title=None):
    table_list = sorted(
        table_dict.items(), key=lambda item: item[0]
    )  # Sort the dictionary by keys

    table_rows = ""
    for name, item in table_list:
        if isinstance(item, dict):
            if "dependencies" in item:
                table_rows += f"<tr><td>{name}</td><td>"
                table_rows += (
                    f"{dependencies_button(name,item['dependencies'])}"
                )

                table_rows += "</td></tr>"
            else:
                table_rows += (
                    f"<tr><td>{name}</td><td>{render_table(item)}</td></tr>"
                )
        # elif isinstance(item, str):
        #     table_rows += f"<tr><td>{name}</td><td>{item}</td></tr>"
        else:
            table_rows += f"<tr><td>{name}</td><td>{item}</td></tr>"

    return f"""
        <div class="table-container">
        {"" if title is None else f"<h1>{title}</h1>"}
        <table>
            <thead>
                <tr>
                    <th>Name</th>
                    <th>Description</th>
                </tr>
            </thead>
            <tbody>
                {table_rows}
            </tbody>
        </table>
        </div>
        """


def render_base_template(title: str, content: str):
    github_icon_svg = """<svg xmlns="http://www.w3.org/2000/svg" fill="whitesmoke" height="3em" viewBox="0 0 496 512"><path d="M165.9 397.4c0 2-2.3 3.6-5.2 3.6-3.3.3-5.6-1.3-5.6-3.6 0-2 2.3-3.6 5.2-3.6 3-.3 5.6 1.3 5.6 3.6zm-31.1-4.5c-.7 2 1.3 4.3 4.3 4.9 2.6 1 5.6 0 6.2-2s-1.3-4.3-4.3-5.2c-2.6-.7-5.5.3-6.2 2.3zm44.2-1.7c-2.9.7-4.9 2.6-4.6 4.9.3 2 2.9 3.3 5.9 2.6 2.9-.7 4.9-2.6 4.6-4.6-.3-1.9-3-3.2-5.9-2.9zM244.8 8C106.1 8 0 113.3 0 252c0 110.9 69.8 205.8 169.5 239.2 12.8 2.3 17.3-5.6 17.3-12.1 0-6.2-.3-40.4-.3-61.4 0 0-70 15-84.7-29.8 0 0-11.4-29.1-27.8-36.6 0 0-22.9-15.7 1.6-15.4 0 0 24.9 2 38.6 25.8 21.9 38.6 58.6 27.5 72.9 20.9 2.3-16 8.8-27.1 16-33.7-55.9-6.2-112.3-14.3-112.3-110.5 0-27.5 7.6-41.3 23.6-58.9-2.6-6.5-11.1-33.3 2.6-67.9 20.9-6.5 69 27 69 27 20-5.6 41.5-8.5 62.8-8.5s42.8 2.9 62.8 8.5c0 0 48.1-33.6 69-27 13.7 34.7 5.2 61.4 2.6 67.9 16 17.7 25.8 31.5 25.8 58.9 0 96.5-58.9 104.2-114.8 110.5 9.2 7.9 17 22.9 17 46.4 0 33.7-.3 75.4-.3 83.6 0 6.5 4.6 14.4 17.3 12.1C428.2 457.8 496 362.9 496 252 496 113.3 383.5 8 244.8 8zM97.2 352.9c-1.3 1-1 3.3.7 5.2 1.6 1.6 3.9 2.3 5.2 1 1.3-1 1-3.3-.7-5.2-1.6-1.6-3.9-2.3-5.2-1zm-10.8-8.1c-.7 1.3.3 2.9 2.3 3.9 1.6 1 3.6.7 4.3-.7.7-1.3-.3-2.9-2.3-3.9-2-.6-3.6-.3-4.3.7zm32.4 35.6c-1.6 1.3-1 4.3 1.3 6.2 2.3 2.3 5.2 2.6 6.5 1 1.3-1.3.7-4.3-1.3-6.2-2.2-2.3-5.2-2.6-6.5-1zm-11.4-14.7c-1.6 1-1.6 3.6 0 5.9 1.6 2.3 4.3 3.3 5.6 2.3 1.6-1.3 1.6-3.9 0-6.2-1.4-2.3-4-3.3-5.6-2z"/></svg>"""
    return f"""
    <!DOCTYPE html>
    <html>
    <head>
        <title>{title}</title>
        <link rel="stylesheet" href="/mtb-assets/style.css"/>
    </head>
    <script type="module">
        import {{ api }} from '/scripts/api.js'
        const mtb_action = async (action, args) =>{{
            console.log(`Sending ${{action}} with args: ${{args}}`)
            }}
        window.mtb_action = async (action, args) =>{{
            console.log(`Sending ${{action}} with args: ${{args}} to the API`)
            const res = await api.fetchApi('/actions', {{
                method: 'POST',
                body: JSON.stringify({{
                  name: action,
                  args,
                }}),
            }})

              const output = await res.json()
              console.debug(`Received ${{action}} response:`, output)
              if (output?.result?.error){{
                  alert(`An error occured: {{output?.result?.error}}`)
              }}
              return output?.result
        }}
    </script>
    <body>
        <header>
        <a href="/">Back to Comfy</a>
        <div class="mtb_logo">
            <img
                src="https://repository-images.githubusercontent.com/649047066/a3eef9a7-20dd-4ef9-b839-884502d4e873"
                alt="Comfy MTB Logo" height="70" width="128">
            <span class="title">Comfy MTB</span></div>
            <a style="width:128px;text-align:center" href="https://www.github.com/melmass/comfy_mtb">
                {github_icon_svg}
            </a>
        </header>

        <main>
            {content}
        </main>

        <footer>
            <!-- Shared footer content here -->
        </footer>
    </body>

    </html>
    """<|MERGE_RESOLUTION|>--- conflicted
+++ resolved
@@ -8,19 +8,14 @@
 
 from .log import mklog
 from .utils import (
-<<<<<<< HEAD
-    backup_file,
-    here,
-    import_install,
-=======
     SortMode,
     backup_file,
     build_glob_patterns,
     glob_multiple,
+    here,
     import_install,
     input_dir,
     output_dir,
->>>>>>> 8c629bee
     reqs_map,
     run_command,
     styles_dir,
@@ -29,7 +24,6 @@
 endlog = mklog("mtb endpoint")
 
 # - ACTIONS
-<<<<<<< HEAD
 import asyncio
 import platform
 import sys
@@ -37,8 +31,6 @@
 
 import websockets.server
 
-=======
->>>>>>> 8c629bee
 import_install("requirements")
 import io
 
@@ -404,11 +396,7 @@
     """
 
 
-<<<<<<< HEAD
 def add_dropdown(title, options):
-=======
-def add_dropdown(title: str, options: list[str]):
->>>>>>> 8c629bee
     option_str = "\n".join(
         [f"<option value='{opt}'>{opt}</option>" for opt in options]
     )
